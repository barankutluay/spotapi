--- conflicted
+++ resolved
@@ -4,8 +4,7 @@
 import base64
 import os
 
-<<<<<<< HEAD
-=======
+
 __all__ = [
     "random_b64_string",
     "random_hex_string",
@@ -14,10 +13,9 @@
     "random_domain",
     "random_email",
     "random_dob",
+    "random_nonce"
 ]
 
-
->>>>>>> 481a2b41
 def random_b64_string(length: int) -> str:
     """Used by Spotify internally"""
 
