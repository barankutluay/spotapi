import re
import hmac
import time
import atexit
import hashlib
from typing import Callable, Tuple
from collections.abc import Mapping
from spotapi.types.annotations import enforce
from spotapi.types.alias import _UStr, _Undefined
from spotapi.exceptions import BaseClientError
from spotapi.http.request import TLSClient
from spotapi.utils.strings import parse_json_string

__all__ = ["BaseClient", "BaseClientError"]

# fmt: off
# Currently the secret is static but could change at any moment. 
# From the looks of it there is no easy way to get it dynamically per request due to the vaguity of the javascript variables.
_TOTP_SECRET = bytearray([49, 48, 48, 49, 49, 49, 56, 49, 49, 49, 49, 55, 57, 56, 50, 49, 50, 51, 49, 50, 52, 54, 56, 56, 52, 54, 57, 51, 55, 56, 49,
                         51, 50, 54, 52, 52, 50, 56, 49, 57, 57, 52, 55, 57, 50, 51, 54, 53, 51, 53, 57, 49, 49, 51, 54, 52, 49, 48, 54, 50, 50, 49, 51, 49, 48, 55, 51, 48])
# fmt: on


def generate_totp(
    secret: bytes = _TOTP_SECRET,
    algorithm: Callable[[], object] = hashlib.sha1,
    digits: int = 6,
    counter_factory: Callable[[], int] = lambda: int(time.time()) // 30,
) -> Tuple[str, int]:
    counter = counter_factory()
    hmac_result = hmac.new(
        secret, counter.to_bytes(8, byteorder="big"), algorithm  # type: ignore
    ).digest()

    offset = hmac_result[-1] & 15
    truncated_value = (
        (hmac_result[offset] & 127) << 24
        | (hmac_result[offset + 1] & 255) << 16
        | (hmac_result[offset + 2] & 255) << 8
        | (hmac_result[offset + 3] & 255)
    )
    return (
        str(truncated_value % (10**digits)).zfill(digits),
        counter * 30_000,
    )  # (30 * 1000)


@enforce
class BaseClient:
    """
    A base class that all the Spotify classes extend.
    This base class contains all the common methods used by the Spotify classes.

    NOTE: Should not be used directly. Use the Spotify classes instead.
    """

    js_pack: _UStr = _Undefined
    client_version: _UStr = _Undefined
    access_token: _UStr = _Undefined
    client_token: _UStr = _Undefined
    client_id: _UStr = _Undefined
    device_id: _UStr = _Undefined
    raw_hashes: _UStr = _Undefined

    def __init__(self, client: TLSClient) -> None:
        self.client = client
        self.client.authenticate = lambda kwargs: self._auth_rule(kwargs)

        self.browser_version = self.client.client_identifier.split("_")[1]
        self.client.headers.update(
            {
                "Content-Type": "application/json;charset=UTF-8",
                "User-Agent": f"Mozilla/5.0 (Windows NT 10.0; Win64; x64) AppleWebKit/537.36 (KHTML, like Gecko) Chrome/{self.browser_version}.0.0.0 Safari/537.36",
                "Sec-Ch-Ua": f'"Chromium";v="{self.browser_version}", "Not(A:Brand";v="24", "Google Chrome";v="{self.browser_version}"',
            }
        )

        atexit.register(self.client.close)

    def _auth_rule(self, kwargs: dict) -> dict:
        if self.client_token is _Undefined:
            self.get_client_token()

        if self.access_token is _Undefined:
            self.get_session()

        if "headers" not in kwargs:
            kwargs["headers"] = {}

        assert self.access_token is not _Undefined, "Access token is _Undefined"
        kwargs["headers"].update(
            {
                "Authorization": "Bearer " + str(self.access_token),
                "Client-Token": self.client_token,
                "Spotify-App-Version": self.client_version,
            }.items()
        )

        return kwargs

    def _get_auth_vars(self) -> None:
        if self.access_token is _Undefined or self.client_id is _Undefined:
            totp, timestamp = generate_totp()
            query = {
                "reason": "init",
                "productType": "web-player",
                "totp": totp,
                "totpVer": 9,
                "totpServer": totp,
            }
<<<<<<< HEAD
            resp = self.client.get("https://open.spotify.com/api/token", params=query)
=======
            resp = self.client.get(
                "https://open.spotify.com/api/token", params=query
            )
>>>>>>> b757c86c

            if resp.fail:
                raise BaseClientError(
                    "Could not get session auth tokens", error=resp.error.string
                )

            self.access_token = resp.response["accessToken"]
            self.client_id = resp.response["clientId"]

    def get_session(self) -> None:
        resp = self.client.get("https://open.spotify.com")

        if resp.fail:
            raise BaseClientError("Could not get session", error=resp.error.string)

        try:
            pattern = r"https:\/\/open\.spotifycdn\.com\/cdn\/build\/web-player\/web-player.*?\.js"
            self.js_pack = re.findall(pattern, resp.response)[1]
        except IndexError:
            pattern = r"https:\/\/open-exp.spotifycdn\.com\/cdn\/build\/web-player\/web-player.*?\.js"
            self.js_pack = re.findall(pattern, resp.response)[1]

        self.device_id = self.client.cookies.get("sp_t") or ""
        self._get_auth_vars()

    def get_client_token(self) -> None:
        if not (self.client_id and self.device_id):
            self.get_session()

        if not self.client_version:
            self.get_sha256_hash()

        url = "https://clienttoken.spotify.com/v1/clienttoken"
        payload = {
            "client_data": {
                "client_version": self.client_version,
                "client_id": self.client_id,
                "js_sdk_data": {
                    "device_brand": "unknown",
                    "device_model": "unknown",
                    "os": "windows",
                    "os_version": "NT 10.0",
                    "device_id": self.device_id,
                    "device_type": "computer",
                },
            }
        }
        headers = {
            "Authority": "clienttoken.spotify.com",
            "Content-Type": "application/json",
            "Accept": "application/json",
        }

        resp = self.client.post(url, json=payload, headers=headers)

        if resp.fail:
            raise BaseClientError("Could not get client token", error=resp.error.string)

        if resp.response.get("response_type") != "RESPONSE_GRANTED_TOKEN_RESPONSE":
            raise BaseClientError(
                "Could not get client token", error=resp.response.get("response_type")
            )

        if not isinstance(resp.response, Mapping):
            raise BaseClientError("Invalid JSON")

        self.client_token = resp.response["granted_token"]["token"]

    def part_hash(self, name: str) -> str:
        if self.raw_hashes is _Undefined:
            self.get_sha256_hash()

        if self.raw_hashes is _Undefined:
            raise ValueError("Could not get playlist hashes")

        try:
            return str(self.raw_hashes).split(f'"{name}","query","')[1].split('"')[0]
        except IndexError:
            return str(self.raw_hashes).split(f'"{name}","mutation","')[1].split('"')[0]

    def get_sha256_hash(self) -> None:
        if self.js_pack is _Undefined:
            self.get_session()

        if self.js_pack is _Undefined:
            raise ValueError("Could not get playlist hashes")

        resp = self.client.get(str(self.js_pack))

        if resp.fail:
            raise BaseClientError(
                "Could not get playlist hashes", error=resp.error.string
            )

        assert isinstance(resp.response, str), "Invalid HTML response"

        self.raw_hashes = resp.response
        self.client_version = resp.response.split('clientVersion:"')[1].split('"')[0]

        # Maybe it's static? Let's not take chances.
        self.xpui_route_num = resp.response.split(':"xpui-routes-search"')[0].split(
            ","
        )[-1]
        self.xpui_route_tracks_num = resp.response.split(':"xpui-routes-track-v2"')[
            0
        ].split(",")[-1]

        xpui_route_pattern = rf'{self.xpui_route_num}:"([^"]*)"'
        self.xpui_route = re.findall(xpui_route_pattern, resp.response)[-1]

        xpui_route_tracks_pattern = rf'{self.xpui_route_tracks_num}:"([^"]*)"'
        self.xpui_route_tracks = re.findall(xpui_route_tracks_pattern, resp.response)[
            -1
        ]

        urls = (
            f"https://open.spotifycdn.com/cdn/build/web-player/xpui-routes-search.{self.xpui_route}.js",
            f"https://open.spotifycdn.com/cdn/build/web-player/xpui-routes-track-v2.{self.xpui_route_tracks}.js",
        )

        for url in urls:
            resp = self.client.get(url)

            if resp.fail:
                raise BaseClientError(
                    "Could not get xpui hashes", error=resp.error.string
                )

            self.raw_hashes += resp.response

    def __str__(self) -> str:
        return f"{self.__class__.__name__}(...)"<|MERGE_RESOLUTION|>--- conflicted
+++ resolved
@@ -108,13 +108,9 @@
                 "totpVer": 9,
                 "totpServer": totp,
             }
-<<<<<<< HEAD
-            resp = self.client.get("https://open.spotify.com/api/token", params=query)
-=======
             resp = self.client.get(
-                "https://open.spotify.com/api/token", params=query
+                "https://open.spotify.com/get_access_token", params=query
             )
->>>>>>> b757c86c
 
             if resp.fail:
                 raise BaseClientError(
